--- conflicted
+++ resolved
@@ -54,8 +54,7 @@
 		}
 	}
 
-<<<<<<< HEAD
-	rain, thunder, tick, tim := t.w.set.Raining, t.w.set.Thundering && t.w.set.Raining, t.w.set.CurrentTick, int(t.w.set.Time)
+	rain, thunder, tick, tim := tx.World().set.Raining, tx.World().set.Thundering && tx.World().set.Raining, tx.World().set.CurrentTick, int(tx.World().set.Time)
 	sleep := false
 	if t.w.set.RequiredSleepTicks > 0 {
 		t.w.set.RequiredSleepTicks--
@@ -63,11 +62,7 @@
 			sleep = true
 		}
 	}
-	t.w.set.Unlock()
-=======
-	rain, thunder, tick, tim := tx.World().set.Raining, tx.World().set.Thundering && tx.World().set.Raining, tx.World().set.CurrentTick, int(tx.World().set.Time)
 	tx.World().set.Unlock()
->>>>>>> 206bf97c
 
 	if tick%20 == 0 {
 		for _, viewer := range viewers {
