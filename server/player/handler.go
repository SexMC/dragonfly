package player

import (
	"github.com/df-mc/dragonfly/server/block/cube"
	"github.com/df-mc/dragonfly/server/cmd"
	"github.com/df-mc/dragonfly/server/event"
	"github.com/df-mc/dragonfly/server/item"
	"github.com/df-mc/dragonfly/server/player/skin"
	"github.com/df-mc/dragonfly/server/session"
	"github.com/df-mc/dragonfly/server/world"
	"github.com/go-gl/mathgl/mgl64"
	"net"
	"time"
)

type Context = event.Context[*Player]

// Handler handles events that are called by a player. Implementations of Handler may be used to listen to
// specific events such as when a player chats or moves.
type Handler interface {
	// HandleMove handles the movement of a player. ctx.Cancel() may be called to cancel the movement event.
	// The new position, yaw and pitch are passed.
	HandleMove(ctx *Context, newPos mgl64.Vec3, newRot cube.Rotation)
	// HandleJump handles the player jumping.
	HandleJump(p *Player)
	// HandleTeleport handles the teleportation of a player. ctx.Cancel() may be called to cancel it.
	HandleTeleport(ctx *Context, pos mgl64.Vec3)
	// HandleChangeWorld handles when the player is added to a new world. before may be nil.
	// TODO: NOTE: This handler is currently not called.
	HandleChangeWorld(before, after *world.World)
	// HandleToggleSprint handles when the player starts or stops sprinting.
	// After is true if the player is sprinting after toggling (changing their sprinting state).
	HandleToggleSprint(ctx *Context, after bool)
	// HandleToggleSneak handles when the player starts or stops sneaking.
	// After is true if the player is sneaking after toggling (changing their sneaking state).
	HandleToggleSneak(ctx *Context, after bool)
	// HandleChat handles a message sent in the chat by a player. ctx.Cancel() may be called to cancel the
	// message being sent in chat.
	// The message may be changed by assigning to *message.
	HandleChat(ctx *Context, message *string)
	// HandleFoodLoss handles the food bar of a player depleting naturally, for example because the player was
	// sprinting and jumping. ctx.Cancel() may be called to cancel the food points being lost.
	HandleFoodLoss(ctx *Context, from int, to *int)
	// HandleHeal handles the player being healed by a healing source. ctx.Cancel() may be called to cancel
	// the healing.
	// The health added may be changed by assigning to *health.
	HandleHeal(ctx *Context, health *float64, src world.HealingSource)
	// HandleHurt handles the player being hurt by any damage source. ctx.Cancel() may be called to cancel the
	// damage being dealt to the player.
	// The damage dealt to the player may be changed by assigning to *damage.
	// *damage is the final damage dealt to the player. Immune is set to true
	// if the player was hurt during an immunity frame with higher damage than
	// the original cause of the immunity frame. In this case, the damage is
	// reduced but the player is still knocked back.
	HandleHurt(ctx *Context, damage *float64, immune bool, attackImmunity *time.Duration, src world.DamageSource)
	// HandleDeath handles the player dying to a particular damage cause.
	HandleDeath(p *Player, src world.DamageSource, keepInv *bool)
	// HandleRespawn handles the respawning of the player in the world. The spawn position passed may be
	// changed by assigning to *pos. The world.World in which the Player is respawned may be modifying by assigning to
	// *w. This world may be the world the Player died in, but it might also point to a different world (the overworld)
	// if the Player died in the nether or end.
	HandleRespawn(p *Player, pos *mgl64.Vec3, w **world.World)
	// HandleSkinChange handles the player changing their skin. ctx.Cancel() may be called to cancel the skin
	// change.
	HandleSkinChange(ctx *Context, skin *skin.Skin)
	// HandleFireExtinguish handles the player extinguishing a fire at a specific position. ctx.Cancel() may
	// be called to cancel the fire being extinguished.
	// cube.Pos can be used to see where was the fire extinguished, may be used to cancel this on specific positions.
	HandleFireExtinguish(ctx *Context, pos cube.Pos)
	// HandleStartBreak handles the player starting to break a block at the position passed. ctx.Cancel() may
	// be called to stop the player from breaking the block completely.
	HandleStartBreak(ctx *Context, pos cube.Pos)
	// HandleBlockBreak handles a block that is being broken by a player. ctx.Cancel() may be called to cancel
	// the block being broken. A pointer to a slice of the block's drops is passed, and may be altered
	// to change what items will actually be dropped.
	HandleBlockBreak(ctx *Context, pos cube.Pos, drops *[]item.Stack, xp *int)
	// HandleBlockPlace handles the player placing a specific block at a position in its world. ctx.Cancel()
	// may be called to cancel the block being placed.
	HandleBlockPlace(ctx *Context, pos cube.Pos, b world.Block)
	// HandleBlockPick handles the player picking a specific block at a position in its world. ctx.Cancel()
	// may be called to cancel the block being picked.
	HandleBlockPick(ctx *Context, pos cube.Pos, b world.Block)
	// HandleItemUse handles the player using an item in the air. It is called for each item, although most
	// will not actually do anything. Items such as snowballs may be thrown if HandleItemUse does not cancel
	// the context using ctx.Cancel(). It is not called if the player is holding no item.
	HandleItemUse(ctx *Context)
	// HandleItemUseOnBlock handles the player using the item held in its main hand on a block at the block
	// position passed. The face of the block clicked is also passed, along with the relative click position.
	// The click position has X, Y and Z values which are all in the range 0.0-1.0. It is also called if the
	// player is holding no item.
	HandleItemUseOnBlock(ctx *Context, pos cube.Pos, face cube.Face, clickPos mgl64.Vec3)
	// HandleItemUseOnEntity handles the player using the item held in its main hand on an entity passed to
	// the method.
	// HandleItemUseOnEntity is always called when a player uses an item on an entity, regardless of whether
	// the item actually does anything when used on an entity. It is also called if the player is holding no
	// item.
	HandleItemUseOnEntity(ctx *Context, e world.Entity)
	// HandleItemRelease handles the player releasing an item after using it for
	// a particular duration. These include items such as bows.
	HandleItemRelease(ctx *Context, item item.Stack, dur time.Duration)
	// HandleItemConsume handles the player consuming an item. This is called whenever a consumable such as
	// food is consumed.
	HandleItemConsume(ctx *Context, item item.Stack)
	// HandleAttackEntity handles the player attacking an entity using the item held in its hand. ctx.Cancel()
	// may be called to cancel the attack, which will cancel damage dealt to the target and will stop the
	// entity from being knocked back.
	// The entity attacked may not be alive (implements entity.Living), in which case no damage will be dealt
	// and the target won't be knocked back.
	// The entity attacked may also be immune when this method is called, in which case no damage and knock-
	// back will be dealt.
	// The knock back force and height is also provided which can be modified.
	// The attack can be a critical attack, which would increase damage by a factor of 1.5 and
	// spawn critical hit particles around the target entity. These particles will not be displayed
	// if no damage is dealt.
	HandleAttackEntity(ctx *Context, e world.Entity, force, height *float64, critical *bool)
	// HandleExperienceGain handles the player gaining experience. ctx.Cancel() may be called to cancel
	// the gain.
	// The amount is also provided which can be modified.
	HandleExperienceGain(ctx *Context, amount *int)
	// HandlePunchAir handles the player punching air.
	HandlePunchAir(ctx *Context)
	// HandleSignEdit handles the player editing a sign. It is called for every keystroke while editing a sign and
	// has both the old text passed and the text after the edit. This typically only has a change of one character.
<<<<<<< HEAD
	HandleSignEdit(ctx *event.Context, pos cube.Pos, frontSide bool, oldText, newText string)
	// HandleSleep handles the player going to sleep. ctx.Cancel() may be called to cancel the sleep.
	HandleSleep(ctx *event.Context, sendReminder *bool)
=======
	HandleSignEdit(ctx *Context, pos cube.Pos, frontSide bool, oldText, newText string)
>>>>>>> 206bf97c
	// HandleLecternPageTurn handles the player turning a page in a lectern. ctx.Cancel() may be called to cancel the
	// page turn. The page number may be changed by assigning to *page.
	HandleLecternPageTurn(ctx *Context, pos cube.Pos, oldPage int, newPage *int)
	// HandleItemDamage handles the event wherein the item either held by the player or as armour takes
	// damage through usage.
	// The type of the item may be checked to determine whether it was armour or a tool used. The damage to
	// the item is passed.
	HandleItemDamage(ctx *Context, i item.Stack, damage int)
	// HandleItemPickup handles the player picking up an item from the ground. The item stack laying on the
	// ground is passed. ctx.Cancel() may be called to prevent the player from picking up the item.
	HandleItemPickup(ctx *Context, i *item.Stack)
	// HandleHeldSlotChange handles the player changing the slot they are currently holding.
	HandleHeldSlotChange(ctx *Context, from, to int)
	// HandleItemDrop handles the player dropping an item on the ground. The dropped item entity is passed.
	// ctx.Cancel() may be called to prevent the player from dropping the entity.Item passed on the ground.
	// e.Item() may be called to obtain the item stack dropped.
	HandleItemDrop(ctx *Context, s item.Stack)
	// HandleTransfer handles a player being transferred to another server. ctx.Cancel() may be called to
	// cancel the transfer.
	HandleTransfer(ctx *Context, addr *net.UDPAddr)
	// HandleCommandExecution handles the command execution of a player, who wrote a command in the chat.
	// ctx.Cancel() may be called to cancel the command execution.
	HandleCommandExecution(ctx *Context, command cmd.Command, args []string)
	// HandleQuit handles the closing of a player. It is always called when the player is disconnected,
	// regardless of the reason.
	HandleQuit(p *Player)
	// HandleDiagnostics handles the latest diagnostics data that the player has sent to the server. This is
	// not sent by every client however, only those with the "Creator > Enable Client Diagnostics" setting
	// enabled.
	HandleDiagnostics(p *Player, d session.Diagnostics)
}

// NopHandler implements the Handler interface but does not execute any code when an event is called. The
// default Handler of players is set to NopHandler.
// Users may embed NopHandler to avoid having to implement each method.
type NopHandler struct{}

// Compile time check to make sure NopHandler implements Handler.
var _ Handler = NopHandler{}

<<<<<<< HEAD
func (NopHandler) HandleItemDrop(*event.Context, world.Entity)                                {}
func (NopHandler) HandleMove(*event.Context, mgl64.Vec3, float64, float64)                    {}
func (NopHandler) HandleJump()                                                                {}
func (NopHandler) HandleTeleport(*event.Context, mgl64.Vec3)                                  {}
func (NopHandler) HandleChangeWorld(*world.World, *world.World)                               {}
func (NopHandler) HandleToggleSprint(*event.Context, bool)                                    {}
func (NopHandler) HandleToggleSneak(*event.Context, bool)                                     {}
func (NopHandler) HandleCommandExecution(*event.Context, cmd.Command, []string)               {}
func (NopHandler) HandleTransfer(*event.Context, *net.UDPAddr)                                {}
func (NopHandler) HandleChat(*event.Context, *string)                                         {}
func (NopHandler) HandleSkinChange(*event.Context, *skin.Skin)                                {}
func (NopHandler) HandleFireExtinguish(*event.Context, cube.Pos)                              {}
func (NopHandler) HandleStartBreak(*event.Context, cube.Pos)                                  {}
func (NopHandler) HandleBlockBreak(*event.Context, cube.Pos, *[]item.Stack, *int)             {}
func (NopHandler) HandleBlockPlace(*event.Context, cube.Pos, world.Block)                     {}
func (NopHandler) HandleBlockPick(*event.Context, cube.Pos, world.Block)                      {}
func (NopHandler) HandleSignEdit(*event.Context, cube.Pos, bool, string, string)              {}
func (NopHandler) HandleSleep(*event.Context, *bool)                                          {}
func (NopHandler) HandleLecternPageTurn(*event.Context, cube.Pos, int, *int)                  {}
func (NopHandler) HandleItemPickup(*event.Context, *item.Stack)                               {}
func (NopHandler) HandleItemUse(*event.Context)                                               {}
func (NopHandler) HandleItemUseOnBlock(*event.Context, cube.Pos, cube.Face, mgl64.Vec3)       {}
func (NopHandler) HandleItemUseOnEntity(*event.Context, world.Entity)                         {}
func (NopHandler) HandleItemConsume(*event.Context, item.Stack)                               {}
func (NopHandler) HandleItemDamage(*event.Context, item.Stack, int)                           {}
func (NopHandler) HandleAttackEntity(*event.Context, world.Entity, *float64, *float64, *bool) {}
func (NopHandler) HandleExperienceGain(*event.Context, *int)                                  {}
func (NopHandler) HandlePunchAir(*event.Context)                                              {}
func (NopHandler) HandleHurt(*event.Context, *float64, *time.Duration, world.DamageSource)    {}
func (NopHandler) HandleHeal(*event.Context, *float64, world.HealingSource)                   {}
func (NopHandler) HandleFoodLoss(*event.Context, int, *int)                                   {}
func (NopHandler) HandleDeath(world.DamageSource, *bool)                                      {}
func (NopHandler) HandleRespawn(*mgl64.Vec3, **world.World)                                   {}
func (NopHandler) HandleQuit()                                                                {}
func (NopHandler) HandleDiagnostics(d diagnostics.Diagnostics)                                {}
=======
func (NopHandler) HandleItemDrop(*Context, item.Stack)                                     {}
func (NopHandler) HandleHeldSlotChange(*Context, int, int)                                 {}
func (NopHandler) HandleMove(*Context, mgl64.Vec3, cube.Rotation)                          {}
func (NopHandler) HandleJump(*Player)                                                      {}
func (NopHandler) HandleTeleport(*Context, mgl64.Vec3)                                     {}
func (NopHandler) HandleChangeWorld(*world.World, *world.World)                            {}
func (NopHandler) HandleToggleSprint(*Context, bool)                                       {}
func (NopHandler) HandleToggleSneak(*Context, bool)                                        {}
func (NopHandler) HandleCommandExecution(*Context, cmd.Command, []string)                  {}
func (NopHandler) HandleTransfer(*Context, *net.UDPAddr)                                   {}
func (NopHandler) HandleChat(*Context, *string)                                            {}
func (NopHandler) HandleSkinChange(*Context, *skin.Skin)                                   {}
func (NopHandler) HandleFireExtinguish(*Context, cube.Pos)                                 {}
func (NopHandler) HandleStartBreak(*Context, cube.Pos)                                     {}
func (NopHandler) HandleBlockBreak(*Context, cube.Pos, *[]item.Stack, *int)                {}
func (NopHandler) HandleBlockPlace(*Context, cube.Pos, world.Block)                        {}
func (NopHandler) HandleBlockPick(*Context, cube.Pos, world.Block)                         {}
func (NopHandler) HandleSignEdit(*Context, cube.Pos, bool, string, string)                 {}
func (NopHandler) HandleLecternPageTurn(*Context, cube.Pos, int, *int)                     {}
func (NopHandler) HandleItemPickup(*Context, *item.Stack)                                  {}
func (NopHandler) HandleItemUse(*Context)                                                  {}
func (NopHandler) HandleItemUseOnBlock(*Context, cube.Pos, cube.Face, mgl64.Vec3)          {}
func (NopHandler) HandleItemUseOnEntity(*Context, world.Entity)                            {}
func (NopHandler) HandleItemRelease(ctx *Context, item item.Stack, dur time.Duration)      {}
func (NopHandler) HandleItemConsume(*Context, item.Stack)                                  {}
func (NopHandler) HandleItemDamage(*Context, item.Stack, int)                              {}
func (NopHandler) HandleAttackEntity(*Context, world.Entity, *float64, *float64, *bool)    {}
func (NopHandler) HandleExperienceGain(*Context, *int)                                     {}
func (NopHandler) HandlePunchAir(*Context)                                                 {}
func (NopHandler) HandleHurt(*Context, *float64, bool, *time.Duration, world.DamageSource) {}
func (NopHandler) HandleHeal(*Context, *float64, world.HealingSource)                      {}
func (NopHandler) HandleFoodLoss(*Context, int, *int)                                      {}
func (NopHandler) HandleDeath(*Player, world.DamageSource, *bool)                          {}
func (NopHandler) HandleRespawn(*Player, *mgl64.Vec3, **world.World)                       {}
func (NopHandler) HandleQuit(*Player)                                                      {}
func (NopHandler) HandleDiagnostics(*Player, session.Diagnostics)                          {}
>>>>>>> 206bf97c
<|MERGE_RESOLUTION|>--- conflicted
+++ resolved
@@ -121,13 +121,9 @@
 	HandlePunchAir(ctx *Context)
 	// HandleSignEdit handles the player editing a sign. It is called for every keystroke while editing a sign and
 	// has both the old text passed and the text after the edit. This typically only has a change of one character.
-<<<<<<< HEAD
-	HandleSignEdit(ctx *event.Context, pos cube.Pos, frontSide bool, oldText, newText string)
+	HandleSignEdit(ctx *Context, pos cube.Pos, frontSide bool, oldText, newText string)
 	// HandleSleep handles the player going to sleep. ctx.Cancel() may be called to cancel the sleep.
-	HandleSleep(ctx *event.Context, sendReminder *bool)
-=======
-	HandleSignEdit(ctx *Context, pos cube.Pos, frontSide bool, oldText, newText string)
->>>>>>> 206bf97c
+	HandleSleep(ctx *Context, sendReminder *bool)
 	// HandleLecternPageTurn handles the player turning a page in a lectern. ctx.Cancel() may be called to cancel the
 	// page turn. The page number may be changed by assigning to *page.
 	HandleLecternPageTurn(ctx *Context, pos cube.Pos, oldPage int, newPage *int)
@@ -168,43 +164,6 @@
 // Compile time check to make sure NopHandler implements Handler.
 var _ Handler = NopHandler{}
 
-<<<<<<< HEAD
-func (NopHandler) HandleItemDrop(*event.Context, world.Entity)                                {}
-func (NopHandler) HandleMove(*event.Context, mgl64.Vec3, float64, float64)                    {}
-func (NopHandler) HandleJump()                                                                {}
-func (NopHandler) HandleTeleport(*event.Context, mgl64.Vec3)                                  {}
-func (NopHandler) HandleChangeWorld(*world.World, *world.World)                               {}
-func (NopHandler) HandleToggleSprint(*event.Context, bool)                                    {}
-func (NopHandler) HandleToggleSneak(*event.Context, bool)                                     {}
-func (NopHandler) HandleCommandExecution(*event.Context, cmd.Command, []string)               {}
-func (NopHandler) HandleTransfer(*event.Context, *net.UDPAddr)                                {}
-func (NopHandler) HandleChat(*event.Context, *string)                                         {}
-func (NopHandler) HandleSkinChange(*event.Context, *skin.Skin)                                {}
-func (NopHandler) HandleFireExtinguish(*event.Context, cube.Pos)                              {}
-func (NopHandler) HandleStartBreak(*event.Context, cube.Pos)                                  {}
-func (NopHandler) HandleBlockBreak(*event.Context, cube.Pos, *[]item.Stack, *int)             {}
-func (NopHandler) HandleBlockPlace(*event.Context, cube.Pos, world.Block)                     {}
-func (NopHandler) HandleBlockPick(*event.Context, cube.Pos, world.Block)                      {}
-func (NopHandler) HandleSignEdit(*event.Context, cube.Pos, bool, string, string)              {}
-func (NopHandler) HandleSleep(*event.Context, *bool)                                          {}
-func (NopHandler) HandleLecternPageTurn(*event.Context, cube.Pos, int, *int)                  {}
-func (NopHandler) HandleItemPickup(*event.Context, *item.Stack)                               {}
-func (NopHandler) HandleItemUse(*event.Context)                                               {}
-func (NopHandler) HandleItemUseOnBlock(*event.Context, cube.Pos, cube.Face, mgl64.Vec3)       {}
-func (NopHandler) HandleItemUseOnEntity(*event.Context, world.Entity)                         {}
-func (NopHandler) HandleItemConsume(*event.Context, item.Stack)                               {}
-func (NopHandler) HandleItemDamage(*event.Context, item.Stack, int)                           {}
-func (NopHandler) HandleAttackEntity(*event.Context, world.Entity, *float64, *float64, *bool) {}
-func (NopHandler) HandleExperienceGain(*event.Context, *int)                                  {}
-func (NopHandler) HandlePunchAir(*event.Context)                                              {}
-func (NopHandler) HandleHurt(*event.Context, *float64, *time.Duration, world.DamageSource)    {}
-func (NopHandler) HandleHeal(*event.Context, *float64, world.HealingSource)                   {}
-func (NopHandler) HandleFoodLoss(*event.Context, int, *int)                                   {}
-func (NopHandler) HandleDeath(world.DamageSource, *bool)                                      {}
-func (NopHandler) HandleRespawn(*mgl64.Vec3, **world.World)                                   {}
-func (NopHandler) HandleQuit()                                                                {}
-func (NopHandler) HandleDiagnostics(d diagnostics.Diagnostics)                                {}
-=======
 func (NopHandler) HandleItemDrop(*Context, item.Stack)                                     {}
 func (NopHandler) HandleHeldSlotChange(*Context, int, int)                                 {}
 func (NopHandler) HandleMove(*Context, mgl64.Vec3, cube.Rotation)                          {}
@@ -223,6 +182,7 @@
 func (NopHandler) HandleBlockPlace(*Context, cube.Pos, world.Block)                        {}
 func (NopHandler) HandleBlockPick(*Context, cube.Pos, world.Block)                         {}
 func (NopHandler) HandleSignEdit(*Context, cube.Pos, bool, string, string)                 {}
+func (NopHandler) HandleSleep(*Context, *bool)                                          {}
 func (NopHandler) HandleLecternPageTurn(*Context, cube.Pos, int, *int)                     {}
 func (NopHandler) HandleItemPickup(*Context, *item.Stack)                                  {}
 func (NopHandler) HandleItemUse(*Context)                                                  {}
@@ -240,5 +200,4 @@
 func (NopHandler) HandleDeath(*Player, world.DamageSource, *bool)                          {}
 func (NopHandler) HandleRespawn(*Player, *mgl64.Vec3, **world.World)                       {}
 func (NopHandler) HandleQuit(*Player)                                                      {}
-func (NopHandler) HandleDiagnostics(*Player, session.Diagnostics)                          {}
->>>>>>> 206bf97c
+func (NopHandler) HandleDiagnostics(*Player, session.Diagnostics)                          {}